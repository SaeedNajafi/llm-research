--- conflicted
+++ resolved
@@ -200,11 +200,6 @@
         logging.info(f"Loading states from {input_dir}.")
 
     if distributed_strategy == "ddp":
-<<<<<<< HEAD
-        # map_location = {"cuda:%d" % 0: "cuda:%d" % rank}
-        map_location = {f"cuda:{torch.cuda.current_device()}"}
-=======
->>>>>>> 5d267b01
         input_dir = os.path.join(input_dir, "model_optim.bin")
         state_dict = torch.load(input_dir, weights_only=True, map_location=model.device)
         if not optimizer_only:
@@ -212,11 +207,6 @@
         optimizer.load_state_dict(state_dict["optim_state"])
 
     elif distributed_strategy == "fsdp":
-<<<<<<< HEAD
-        # map_location = {"cuda:%d" % 0: "cuda:%d" % rank}
-        map_location = {f"cuda:{torch.cuda.current_device()}"}
-=======
->>>>>>> 5d267b01
         input_dir = os.path.join(input_dir, "model_optim.bin")
         state_dict = torch.load(input_dir, weights_only=True, map_location="cpu")
         with FSDP.state_dict_type(
