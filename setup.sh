#!/bin/bash

set -e


ENV_NAME=$1

conda create -n ${ENV_NAME} python=3.11

eval "$(conda shell.bash hook)"

conda activate ${ENV_NAME}

echo "Installing cxx-compiler and gxx and gcc."
conda install -c conda-forge cxx-compiler -y
conda install -c conda-forge gxx==12.2 -y
conda install -c conda-forge gcc==12.2 -y

echo "Installing git."
conda install -c anaconda git -y

echo "Installing git-lfs."
conda install -c conda-forge git-lfs -y

echo "Installing rust."
conda install -c conda-forge rust -y

echo "Installing cuda drivers."
conda install -c nvidia/label/cuda-12.1.1 cuda -y
conda install -c nvidia/label/cuda-12.1.1 cuda-nvcc -y
conda install -c nvidia/label/cuda-12.1.1 cuda-toolkit -y
conda install -c conda-forge cudnn -y
conda install rapidsai::rapids -y

# Get rid of cluster python.
module --force purge

echo "Upgrade pip."
pip3 install --upgrade pip

echo "Install torch and tensorflow."
<<<<<<< HEAD
pip3 install torch torchvision torchaudio --index-url https://download.pytorch.org/whl/cu121
# conda install pytorch torchvision torchaudio pytorch-cuda=12.1 -c pytorch -c nvidia
=======
conda install pytorch==2.4.0 torchvision==0.19.0 torchaudio==2.4.0 pytorch-cuda=12.1 -c pytorch -c nvidia
>>>>>>> 4055ea41
pip3 install tensorflow tensorflow-hub

echo "Install the editable version of llm-research."
pip3 install --use-pep517 -e .[dev]

export CUDA_HOME=$CONDA_PREFIX
export NCCL_HOME=$CONDA_PREFIX
export LD_LIBRARY_PATH=$CONDA_PREFIX/lib

# echo "Install flash-attention and vllm-flash-attn"

# pip3 install --no-cache-dir flash-attn --no-build-isolation

# pip3 install vllm ray llvmlite vllm-flash-attn

<<<<<<< HEAD
# echo "Install flashinfer for vllm and gemma2 models."
# pip3 install flashinfer -i https://flashinfer.ai/whl/cu124/torch2.4
=======
echo "Install flashinfer for vllm and gemma2 models."
pip3 install flashinfer -i https://flashinfer.ai/whl/cu121/torch2.4
>>>>>>> 4055ea41

echo "Fix sqlite"
conda remove sqlite -y
conda install sqlite -y<|MERGE_RESOLUTION|>--- conflicted
+++ resolved
@@ -39,12 +39,8 @@
 pip3 install --upgrade pip
 
 echo "Install torch and tensorflow."
-<<<<<<< HEAD
 pip3 install torch torchvision torchaudio --index-url https://download.pytorch.org/whl/cu121
 # conda install pytorch torchvision torchaudio pytorch-cuda=12.1 -c pytorch -c nvidia
-=======
-conda install pytorch==2.4.0 torchvision==0.19.0 torchaudio==2.4.0 pytorch-cuda=12.1 -c pytorch -c nvidia
->>>>>>> 4055ea41
 pip3 install tensorflow tensorflow-hub
 
 echo "Install the editable version of llm-research."
@@ -60,13 +56,8 @@
 
 # pip3 install vllm ray llvmlite vllm-flash-attn
 
-<<<<<<< HEAD
 # echo "Install flashinfer for vllm and gemma2 models."
 # pip3 install flashinfer -i https://flashinfer.ai/whl/cu124/torch2.4
-=======
-echo "Install flashinfer for vllm and gemma2 models."
-pip3 install flashinfer -i https://flashinfer.ai/whl/cu121/torch2.4
->>>>>>> 4055ea41
 
 echo "Fix sqlite"
 conda remove sqlite -y
